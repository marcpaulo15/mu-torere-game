--- conflicted
+++ resolved
@@ -10,17 +10,6 @@
 
 ## Game Rules
 Mū tōrere is a two-player board game played mainly by Māori people from 
-<<<<<<< HEAD
-New Zealand's North Island. Each player has four counters. Like many other
-Māori board games, it is tightly interwoven with stories and histories.
-
-The board is in the form of an eight-pointed star with endpoints, called *kewai*,
-connected to the center point, or *pūtahi*. The lines connecting the *kewai* to the
-*pūtahi* are oriented at 45 degrees.
-
-Each player controls four *counters* which are initially placed on the board 
-at the *kewai* (eight-pointed star). At the beginning of the game the *pūtahi* 
-=======
 New Zealand's North Island. Like many other Māori board games, it is tightly interwoven with stories and histories.
 
 The board is in the form of an eight-pointed star with endpoints, called *kewai*,
@@ -29,7 +18,6 @@
 at the *kewai* (eight-pointed star).
 
 At the beginning of the game the *pūtahi* 
->>>>>>> 4a1284a2
 (center) is empty. Players *move* one of their counters per turn to an 
 empty point. Players can move only to an adjacent *kewai*, and can move to the
 *pūtahi* only when the moved counter is adjacent to an opponent's counter.
@@ -59,11 +47,7 @@
 * [**GameHandler**](/src/game_handler.py): implements the logic of a Mu Torere
 Game. Process each turn and updates the state of the game. Calling the ```run``` method will run the game.
 
-<<<<<<< HEAD
-* [**main.py**](/src/game_handler.py): initialize a ```GameHandler``` instance 
-=======
 * [**main.py**](/src/main.py): initialize a ```GameHandler``` instance 
->>>>>>> 4a1284a2
 and run the game.
 
 * [**config:**](/config/config.json): *json* file that allows the players to 
